--- conflicted
+++ resolved
@@ -1,10 +1,6 @@
 data*/
 .env
+*.pth
 __pycache__/
-<<<<<<< HEAD
-wandb/
-=======
-.venv*/
-wandb/
-data*/
->>>>>>> c830241b
+*.txt
+wandb/